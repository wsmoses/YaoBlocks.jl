--- conflicted
+++ resolved
@@ -2,12 +2,8 @@
 export Measure, AllLocs, ComputationalBasis
 
 """
-<<<<<<< HEAD
     Measure{N, K, OT} <: PrimitiveBlock{N}
     Measure(n::Int; operator=ComputationalBasis(), locs=1:n, collapseto=nothing, remove=false)
-=======
-    Measure{N, K, OT} <: PrimitiveBlock{N, Bool}
->>>>>>> dc43cf87
 
 Measure operator.
 """
